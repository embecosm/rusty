--- conflicted
+++ resolved
@@ -5,11 +5,7 @@
 ; ModuleID = 'main'
 source_filename = "main"
 
-<<<<<<< HEAD
-define i32 @myFunc(i16* %0) !dbg !2 {
-=======
-define i32 @myFunc(i16* %0) !dbg !4 {
->>>>>>> dbdf3251
+define i32 @myFunc(i16* %0) !dbg !3 {
 entry:
   %myFunc = alloca i32, align 4, !dbg !9
   %x = alloca i16*, align 8, !dbg !9
@@ -34,35 +30,18 @@
 !llvm.module.flags = !{!0}
 !llvm.dbg.cu = !{!1}
 
-<<<<<<< HEAD
-!0 = distinct !DICompileUnit(language: DW_LANG_C, file: !1, producer: "RuSTy Structured text Compiler", isOptimized: false, runtimeVersion: 0, emissionKind: FullDebug, splitDebugInlining: false)
-!1 = !DIFile(filename: "main", directory: "")
-!2 = distinct !DISubprogram(name: "myFunc", linkageName: "myFunc", scope: !1, file: !1, line: 2, type: !3, scopeLine: 6, flags: DIFlagPublic, spFlags: DISPFlagDefinition, unit: !0, retainedNodes: !7)
-!3 = !DISubroutineType(flags: DIFlagPublic, types: !4)
-!4 = !{null, !5}
-!5 = !DIDerivedType(tag: DW_TAG_pointer_type, name: "__auto_pointer_to_INT", baseType: !6, size: 64, align: 64, dwarfAddressSpace: 1)
-!6 = !DIBasicType(name: "int", size: 16, encoding: DW_ATE_signed, flags: DIFlagPublic)
-!7 = !{}
-!8 = !DILocation(line: 6, column: 12, scope: !2)
-!9 = !DILocalVariable(name: "x", scope: !2, file: !1, line: 4, type: !5)
-!10 = !DILocation(line: 4, column: 12, scope: !2)
-!11 = !DILocalVariable(name: "myFunc", scope: !2, file: !1, line: 2, type: !12, align: 32)
-!12 = !DIBasicType(name: "dint", size: 32, encoding: DW_ATE_signed, flags: DIFlagPublic)
-!13 = !DILocation(line: 2, column: 17, scope: !2)
-=======
 !0 = !{i32 2, !"Dwarf Version", i32 5}
-!1 = distinct !DICompileUnit(language: DW_LANG_C, file: !2, producer: "RuSTy Structured text Compiler", isOptimized: false, runtimeVersion: 0, emissionKind: FullDebug, enums: !3, splitDebugInlining: false)
+!1 = distinct !DICompileUnit(language: DW_LANG_C, file: !2, producer: "RuSTy Structured text Compiler", isOptimized: false, runtimeVersion: 0, emissionKind: FullDebug, splitDebugInlining: false)
 !2 = !DIFile(filename: "main", directory: "")
-!3 = !{}
-!4 = distinct !DISubprogram(name: "myFunc", linkageName: "myFunc", scope: !2, file: !2, line: 2, type: !5, scopeLine: 6, flags: DIFlagPublic, spFlags: DISPFlagDefinition, unit: !1, retainedNodes: !3)
-!5 = !DISubroutineType(flags: DIFlagPublic, types: !6)
-!6 = !{null, !7}
-!7 = !DIDerivedType(tag: DW_TAG_pointer_type, name: "__auto_pointer_to_INT", baseType: !8, size: 64, align: 64, dwarfAddressSpace: 1)
-!8 = !DIBasicType(name: "int", size: 16, encoding: DW_ATE_signed, flags: DIFlagPublic)
-!9 = !DILocation(line: 6, column: 12, scope: !4)
-!10 = !DILocalVariable(name: "x", scope: !4, file: !2, line: 4, type: !7)
-!11 = !DILocation(line: 4, column: 12, scope: !4)
-!12 = !DILocalVariable(name: "myFunc", scope: !4, file: !2, line: 2, type: !13, align: 32)
+!3 = distinct !DISubprogram(name: "myFunc", linkageName: "myFunc", scope: !2, file: !2, line: 2, type: !4, scopeLine: 6, flags: DIFlagPublic, spFlags: DISPFlagDefinition, unit: !1, retainedNodes: !8)
+!4 = !DISubroutineType(flags: DIFlagPublic, types: !5)
+!5 = !{null, !6}
+!6 = !DIDerivedType(tag: DW_TAG_pointer_type, name: "__auto_pointer_to_INT", baseType: !7, size: 64, align: 64, dwarfAddressSpace: 1)
+!7 = !DIBasicType(name: "int", size: 16, encoding: DW_ATE_signed, flags: DIFlagPublic)
+!8 = !{}
+!9 = !DILocation(line: 6, column: 12, scope: !3)
+!10 = !DILocalVariable(name: "x", scope: !3, file: !2, line: 4, type: !6)
+!11 = !DILocation(line: 4, column: 12, scope: !3)
+!12 = !DILocalVariable(name: "myFunc", scope: !3, file: !2, line: 2, type: !13, align: 32)
 !13 = !DIBasicType(name: "dint", size: 32, encoding: DW_ATE_signed, flags: DIFlagPublic)
-!14 = !DILocation(line: 2, column: 17, scope: !4)
->>>>>>> dbdf3251
+!14 = !DILocation(line: 2, column: 17, scope: !3)
