// Copyright (c) 2020 Ghaith Hachem and Mathias Rieder
use indexmap::IndexMap;

use crate::{
<<<<<<< HEAD
    ast::{Implementation, PouType, SourceRange, Statement},
=======
    ast::{AstStatement, Implementation, PouType, SourceRange},
>>>>>>> b50f3f3e
    compile_error::CompileError,
    typesystem::*,
};

#[cfg(test)]
mod tests;
pub mod visitor;

#[derive(Debug, PartialEq)]
pub struct VariableIndexEntry {
    name: String,
    qualified_name: String,
    pub initial_value: Option<AstStatement>,
    information: VariableInformation,
    pub source_location: SourceRange,
}

pub struct MemberInfo<'b> {
    container_name: &'b str,
    variable_name: &'b str,
    variable_linkage: VariableType,
    variable_type_name: &'b str,
}

impl VariableIndexEntry {
    pub fn get_name(&self) -> &str {
        &self.name
    }

    pub fn get_qualified_name(&self) -> &str {
        &self.qualified_name
    }

    pub fn get_type_name(&self) -> &str {
        self.information.data_type_name.as_str()
    }

    pub fn get_location_in_parent(&self) -> u32 {
        self.information.location
    }

    pub fn is_return(&self) -> bool {
        self.information.variable_type == VariableType::Return
    }

    pub fn is_local(&self) -> bool {
        self.information.variable_type == VariableType::Local
    }
}

#[derive(Copy, Clone, Debug, PartialEq)]
pub enum VariableType {
    Local,
    Temp,
    Input,
    Output,
    InOut,
    Global,
    Return,
}

/// information regarding a variable
#[derive(Debug, PartialEq)]
pub struct VariableInformation {
    /// the type of variable
    variable_type: VariableType,
    /// the variable's datatype
    data_type_name: String,
    /// the variable's qualifier, None for global variables
    qualifier: Option<String>,
    /// Location in the qualifier defautls to 0 (Single variables)
    location: u32,
}

#[derive(Debug)]
pub enum DataTypeType {
    Scalar,        // built in types: INT, BOOL, WORD, ...
    Struct,        // Struct-DataType
    FunctionBlock, // a Functionblock instance
    AliasType,     // a Custom-Alias-dataType
}

#[derive(Clone)]
pub enum ImplementationType {
    Program,
    Function,
    FunctionBlock,
    Action,
    Class,
    Method,
}

#[derive(Clone)]
pub struct ImplementationIndexEntry {
    call_name: String,
    type_name: String,
<<<<<<< HEAD
    pou_type: PouType,
=======
    implementation_type: ImplementationType,
>>>>>>> b50f3f3e
}

impl ImplementationIndexEntry {
    pub fn get_call_name(&self) -> &str {
        &self.call_name
    }
    pub fn get_type_name(&self) -> &str {
        &self.type_name
    }
<<<<<<< HEAD
    pub fn get_pou_type(&self) -> PouType {
        self.pou_type
=======
    pub fn get_implementation_type(&self) -> &ImplementationType {
        &self.implementation_type
>>>>>>> b50f3f3e
    }
}

impl From<&Implementation> for ImplementationIndexEntry {
    fn from(implementation: &Implementation) -> Self {
        let pou_type = &implementation.pou_type;
        ImplementationIndexEntry {
            call_name: implementation.name.clone(),
            type_name: implementation.type_name.clone(),
<<<<<<< HEAD
            pou_type: implementation.pou_type,
=======
            implementation_type: pou_type.into(),
        }
    }
}

impl From<&PouType> for ImplementationType {
    fn from(it: &PouType) -> Self {
        match it {
            PouType::Program => ImplementationType::Program,
            PouType::Function => ImplementationType::Function,
            PouType::FunctionBlock => ImplementationType::FunctionBlock,
            PouType::Action => ImplementationType::Action,
            PouType::Class => ImplementationType::Class,
            PouType::Method => ImplementationType::Method,
>>>>>>> b50f3f3e
        }
    }
}

/// The global index of the rusty-compiler
///
/// The index contains information about all referencable elements.
///
///
#[derive()]
pub struct Index {
    /// all global variables
    global_variables: IndexMap<String, VariableIndexEntry>,

    /// all local variables, grouped by the POU's name
    member_variables: IndexMap<String, IndexMap<String, VariableIndexEntry>>,

    /// all types (structs, enums, type, POUs, etc.)
    types: IndexMap<String, DataType>,

    /// all implementations
    implementations: IndexMap<String, ImplementationIndexEntry>,

    void_type: DataType,
}

impl Index {
    pub fn new() -> Index {
        Index {
            global_variables: IndexMap::new(),
            member_variables: IndexMap::new(),
            types: IndexMap::new(),
            implementations: IndexMap::new(),
            void_type: DataType {
                name: VOID_TYPE.into(),
                initial_value: None,
                information: DataTypeInformation::Void,
            },
        }
    }

    /// imports all entries from the given index into the current index
    ///
    /// imports all global_variables, member_variables, types and implementations
    /// # Arguments
    /// - `other` the other index. The elements are drained from the given index and moved
    /// into the current one
    pub fn import(&mut self, other: Index) {
        self.global_variables.extend(other.global_variables);
        self.member_variables.extend(other.member_variables);
        self.types.extend(other.types);
        self.implementations.extend(other.implementations);
    }

    pub fn get_void_type(&self) -> &DataType {
        &self.void_type
    }

    pub fn find_global_variable(&self, name: &str) -> Option<&VariableIndexEntry> {
        self.global_variables.get(name)
    }

    pub fn find_member(&self, pou_name: &str, variable_name: &str) -> Option<&VariableIndexEntry> {
        self.member_variables
            .get(pou_name)
            .and_then(|map| map.get(variable_name))
    }

    pub fn find_local_members(&self, container_name: &str) -> Vec<&VariableIndexEntry> {
        self.member_variables
            .get(container_name)
            .map(|it| it.values().collect())
            .unwrap_or_else(Vec::new)
    }

    /// Returns true if the current index is a VAR_INPUT, VAR_IN_OUT or VAR_OUTPUT that is not a variadic argument
    pub fn is_declared_parameter(&self, pou_name: &str, index: u32) -> bool {
        self.member_variables
            .get(pou_name)
            .and_then(|map| {
                map.values()
                    .filter(|item| {
                        item.information.variable_type == VariableType::Input
                            || item.information.variable_type == VariableType::InOut
                            || item.information.variable_type == VariableType::Output
                    })
                    .find(|item| item.information.location == index)
            })
            .is_some()
    }

    pub fn find_input_parameter(&self, pou_name: &str, index: u32) -> Option<&VariableIndexEntry> {
        self.member_variables.get(pou_name).and_then(|map| {
            map.values()
                .filter(|item| item.information.variable_type == VariableType::Input)
                .find(|item| item.information.location == index)
        })
    }

    pub fn find_variable(
        &self,
        context: Option<&str>,
        segments: &[String],
    ) -> Option<&VariableIndexEntry> {
        if segments.is_empty() {
            return None;
        }

        let first_var = &segments[0];

        let mut result = match context {
            Some(context) => self
                .find_member(context, first_var)
                .or_else(|| self.find_global_variable(first_var)),
            None => self.find_global_variable(first_var),
        };
        for segment in segments.iter().skip(1) {
            result = match result {
                Some(context) => self.find_member(&context.information.data_type_name, segment),
                None => None,
            };
        }
        result
    }

    pub fn find_type(&self, type_name: &str) -> Option<&DataType> {
        self.types.get(type_name)
    }

    pub fn find_effective_type_by_name(&self, type_name: &str) -> Option<&DataType> {
        self.find_type(type_name)
            .and_then(|it| self.find_effective_type(it))
    }

    pub fn get_effective_type_by_name(&self, type_name: &str) -> &DataType {
        self.find_type(type_name)
            .and_then(|it| self.find_effective_type(it))
            .unwrap_or(&self.void_type)
    }

    pub fn get_type(&self, type_name: &str) -> Result<&DataType, CompileError> {
        self.find_type(type_name)
            .ok_or_else(|| CompileError::unknown_type(type_name, SourceRange::undefined()))
    }

    /// Retrieves the "Effective" type behind this datatype
    /// An effective type will be any end type i.e. Structs, Integers, Floats, String and Array
    pub fn find_effective_type<'ret>(
        &'ret self,
        data_type: &'ret DataType,
    ) -> Option<&'ret DataType> {
        match data_type.get_type_information() {
            DataTypeInformation::SubRange {
                referenced_type, ..
            } => self
                .find_type(referenced_type)
                .and_then(|it| self.find_effective_type(it)),
            DataTypeInformation::Alias {
                referenced_type, ..
            } => self
                .find_type(referenced_type)
                .and_then(|it| self.find_effective_type(it)),
            _ => Some(data_type),
        }
    }

    /// Retrieves the "Effective" type-information behind this datatype
    /// An effective type will be any end type i.e. Structs, Integers, Floats, String and Array
    pub fn find_effective_type_information<'ret>(
        &'ret self,
        data_type: &'ret DataTypeInformation,
    ) -> Option<&'ret DataTypeInformation> {
        match data_type {
            DataTypeInformation::SubRange {
                referenced_type, ..
            } => self
                .find_type(referenced_type)
                .and_then(|it| self.find_effective_type_information(it.get_type_information())),
            DataTypeInformation::Alias {
                referenced_type, ..
            } => self
                .find_type(referenced_type)
                .and_then(|it| self.find_effective_type_information(it.get_type_information())),
            _ => Some(data_type),
        }
    }

    pub fn find_return_variable(&self, pou_name: &str) -> Option<&VariableIndexEntry> {
        let members = self.member_variables.get(pou_name); //.ok_or_else(||CompileError::unknown_type(pou_name, 0..0))?;
        if let Some(members) = members {
            for (_, variable) in members {
                if variable.information.variable_type == VariableType::Return {
                    return Some(variable);
                }
            }
        }
        None
    }

    pub fn find_return_type(&self, pou_name: &str) -> Option<&DataType> {
        let variable = self.find_return_variable(pou_name);
        variable.map(|it| self.get_type(it.get_type_name()).unwrap())
    }

    pub fn find_type_information(&self, type_name: &str) -> Option<DataTypeInformation> {
        self.find_type(type_name)
            .map(|entry| entry.clone_type_information())
    }

    pub fn get_type_information(
        &self,
        type_name: &str,
    ) -> Result<DataTypeInformation, CompileError> {
        self.find_type_information(type_name)
            .ok_or_else(|| CompileError::unknown_type(type_name, SourceRange::undefined()))
    }

    pub fn get_types(&self) -> &IndexMap<String, DataType> {
        &self.types
    }

    pub fn get_globals(&self) -> &IndexMap<String, VariableIndexEntry> {
        &self.global_variables
    }

    pub fn get_implementations(&self) -> &IndexMap<String, ImplementationIndexEntry> {
        &self.implementations
    }

<<<<<<< HEAD
    pub fn register_implementation(&mut self, call_name: &str, type_name: &str, pou_type: PouType) {
=======
    pub fn register_implementation(
        &mut self,
        call_name: &str,
        type_name: &str,
        impl_type: ImplementationType,
    ) {
>>>>>>> b50f3f3e
        self.implementations.insert(
            call_name.into(),
            ImplementationIndexEntry {
                call_name: call_name.into(),
                type_name: type_name.into(),
<<<<<<< HEAD
                pou_type,
=======
                implementation_type: impl_type,
>>>>>>> b50f3f3e
            },
        );
    }

    pub fn find_implementation(&self, call_name: &str) -> Option<&ImplementationIndexEntry> {
        self.implementations.get(call_name)
    }

    /// registers a member-variable of a container to be accessed in a qualified name.
    /// e.g. "POU.member", "StructName.member", etc.
    ///
    /// #Arguments
    /// * `container_name`- the name of hosting container (pou or struct)
    /// * `variable_name` - the name of the member variable
    /// * `variable_linkage` - the linkage-type of that variable (one of local, global, etc. )
    /// * `variable_type_name` - the variable's data type as a string
    /// * `initial_value` - the initial value as defined in the AST
    /// * `location` - the location (index) inside the container
    pub fn register_member_variable(
        &mut self,
        member_info: &MemberInfo,
        initial_value: Option<AstStatement>,
        source_location: SourceRange,
        location: u32,
    ) {
        let container_name = member_info.container_name;
        let variable_name = member_info.variable_name;
        let variable_linkage = member_info.variable_linkage;
        let variable_type_name = member_info.variable_type_name;

        let members = self
            .member_variables
            .entry(container_name.into())
            .or_insert_with(IndexMap::new);

        let qualified_name = format!("{}.{}", container_name, variable_name);

        let entry = VariableIndexEntry {
            name: variable_name.into(),
            qualified_name,
            initial_value,
            source_location,
            information: VariableInformation {
                variable_type: variable_linkage,
                data_type_name: variable_type_name.into(),
                qualifier: Some(container_name.into()),
                location,
            },
        };
        members.insert(variable_name.into(), entry);
    }

    pub fn register_global_variable(
        &mut self,
        name: &str,
        type_name: &str,
        initial_value: Option<AstStatement>,
        source_location: SourceRange,
    ) {
        self.register_global_variable_with_name(
            name,
            name,
            type_name,
            initial_value,
            source_location,
        );
    }

    pub fn register_global_variable_with_name(
        &mut self,
        association_name: &str,
        variable_name: &str,
        type_name: &str,
        initial_value: Option<AstStatement>,
        source_location: SourceRange,
    ) {
        //REVIEW, this seems like a misuse of the qualified name to store the association name. Any other ideas?
        // If we do enough mental gymnastic, we could say that a Qualified name is how you would find a unique id for a variable, which the association name is.
        let qualified_name = association_name.into();
        let entry = VariableIndexEntry {
            name: variable_name.into(),
            qualified_name,
            initial_value,
            source_location,
            information: VariableInformation {
                variable_type: VariableType::Global,
                data_type_name: type_name.into(),
                qualifier: None,
                location: 0,
            },
        };
        self.global_variables.insert(association_name.into(), entry);
    }

    pub fn print_global_variables(&self) {
        println!("{:?}", self.global_variables);
    }

    pub fn register_type(
        &mut self,
        type_name: &str,
        initial_value: Option<AstStatement>,
        information: DataTypeInformation,
    ) {
        let index_entry = DataType {
            name: type_name.into(),
            initial_value,
            information,
        };
        self.types.insert(type_name.into(), index_entry);
    }

    pub fn find_callable_instance_variable(
        &self,
        context: Option<&str>,
        reference: &[String],
    ) -> Option<&VariableIndexEntry> {
        //look for a *callable* variable with that name
        self.find_variable(context, reference).filter(|v| {
            //callable means, there is an implementation associated with the variable's datatype
            self.find_implementation(&v.information.data_type_name)
                .is_some()
        })
    }
}

impl Default for Index {
    fn default() -> Self {
        Self::new()
    }
}<|MERGE_RESOLUTION|>--- conflicted
+++ resolved
@@ -2,11 +2,7 @@
 use indexmap::IndexMap;
 
 use crate::{
-<<<<<<< HEAD
-    ast::{Implementation, PouType, SourceRange, Statement},
-=======
     ast::{AstStatement, Implementation, PouType, SourceRange},
->>>>>>> b50f3f3e
     compile_error::CompileError,
     typesystem::*,
 };
@@ -89,7 +85,7 @@
     AliasType,     // a Custom-Alias-dataType
 }
 
-#[derive(Clone)]
+#[derive(Clone, PartialEq)]
 pub enum ImplementationType {
     Program,
     Function,
@@ -103,11 +99,7 @@
 pub struct ImplementationIndexEntry {
     call_name: String,
     type_name: String,
-<<<<<<< HEAD
-    pou_type: PouType,
-=======
     implementation_type: ImplementationType,
->>>>>>> b50f3f3e
 }
 
 impl ImplementationIndexEntry {
@@ -117,13 +109,8 @@
     pub fn get_type_name(&self) -> &str {
         &self.type_name
     }
-<<<<<<< HEAD
-    pub fn get_pou_type(&self) -> PouType {
-        self.pou_type
-=======
     pub fn get_implementation_type(&self) -> &ImplementationType {
         &self.implementation_type
->>>>>>> b50f3f3e
     }
 }
 
@@ -133,9 +120,6 @@
         ImplementationIndexEntry {
             call_name: implementation.name.clone(),
             type_name: implementation.type_name.clone(),
-<<<<<<< HEAD
-            pou_type: implementation.pou_type,
-=======
             implementation_type: pou_type.into(),
         }
     }
@@ -150,7 +134,6 @@
             PouType::Action => ImplementationType::Action,
             PouType::Class => ImplementationType::Class,
             PouType::Method => ImplementationType::Method,
->>>>>>> b50f3f3e
         }
     }
 }
@@ -380,26 +363,18 @@
         &self.implementations
     }
 
-<<<<<<< HEAD
-    pub fn register_implementation(&mut self, call_name: &str, type_name: &str, pou_type: PouType) {
-=======
     pub fn register_implementation(
         &mut self,
         call_name: &str,
         type_name: &str,
         impl_type: ImplementationType,
     ) {
->>>>>>> b50f3f3e
         self.implementations.insert(
             call_name.into(),
             ImplementationIndexEntry {
                 call_name: call_name.into(),
                 type_name: type_name.into(),
-<<<<<<< HEAD
-                pou_type,
-=======
                 implementation_type: impl_type,
->>>>>>> b50f3f3e
             },
         );
     }
